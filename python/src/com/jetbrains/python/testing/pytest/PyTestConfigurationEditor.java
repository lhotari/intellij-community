package com.jetbrains.python.testing.pytest;

import com.intellij.openapi.fileChooser.FileChooserDescriptor;
import com.intellij.openapi.fileChooser.FileChooserDescriptorFactory;
import com.intellij.openapi.options.ConfigurationException;
import com.intellij.openapi.options.SettingsEditor;
import com.intellij.openapi.project.Project;
import com.intellij.openapi.ui.TextFieldWithBrowseButton;
import com.intellij.ui.PanelWithAnchor;
import com.intellij.ui.components.JBLabel;
import com.jetbrains.python.PyBundle;
import com.jetbrains.python.run.AbstractPyCommonOptionsForm;
import com.jetbrains.python.run.AbstractPythonRunConfiguration;
import com.jetbrains.python.run.PyCommonOptionsFormFactory;
import org.jetbrains.annotations.NotNull;

import javax.swing.*;
import java.awt.event.ActionEvent;
import java.awt.event.ActionListener;

/**
 * @author yole
 */
<<<<<<< HEAD
public class PyTestConfigurationEditor extends SettingsEditor<PyTestRunConfiguration> implements ComponentWithAnchor, PyTestRunConfigurationParams {
=======
public class PyTestConfigurationEditor extends SettingsEditor<PyTestRunConfiguration> implements PanelWithAnchor {
>>>>>>> f16ec180
  private JPanel myMainPanel;
  private JPanel myCommonOptionsPlaceholder;
  private JTextField myKeywordsTextField;
  private TextFieldWithBrowseButton myTestScriptTextField;
  private JTextField myParamsTextField;
  private JBLabel myTargetLabel;
  private JCheckBox myParametersCheckBox;
  private JCheckBox myKeywordsCheckBox;
  private JPanel myRootPanel;
  private final AbstractPyCommonOptionsForm myCommonOptionsForm;
  private final Project myProject;
  private JComponent anchor;

  public PyTestConfigurationEditor(final Project project, PyTestRunConfiguration configuration) {
    myProject = project;
    myCommonOptionsForm = PyCommonOptionsFormFactory.getInstance().createForm(configuration);
    myCommonOptionsPlaceholder.add(myCommonOptionsForm.getMainPanel());

    String title = PyBundle.message("runcfg.unittest.dlg.select.script.path");
    final FileChooserDescriptor fileChooserDescriptor = FileChooserDescriptorFactory
      .createSingleFileOrFolderDescriptor();
    fileChooserDescriptor.setTitle(title);
    myTestScriptTextField.addBrowseFolderListener(title, null, myProject, fileChooserDescriptor);

    myTargetLabel.setLabelFor(myTestScriptTextField);

    myParametersCheckBox.addActionListener(new ActionListener() {
      public void actionPerformed(final ActionEvent e) {
        myParamsTextField.setEnabled(myParametersCheckBox.isSelected());
      }
    });

    myKeywordsCheckBox.addActionListener(new ActionListener() {
      public void actionPerformed(final ActionEvent e) {
        myKeywordsTextField.setEnabled(myKeywordsCheckBox.isSelected());
      }
    });

    myParametersCheckBox.setSelected(configuration.useParam());
    myKeywordsCheckBox.setSelected(configuration.useKeyword());

    myParamsTextField.setEnabled(configuration.useParam());
    myKeywordsTextField.setEnabled(configuration.useKeyword());

    setAnchor(myCommonOptionsForm.getAnchor());
  }

  protected void resetEditorFrom(PyTestRunConfiguration s) {
    AbstractPythonRunConfiguration.copyParams(s, myCommonOptionsForm);
    myKeywordsTextField.setText(s.getKeywords());
    myTestScriptTextField.setText(s.getTestToRun());
    myKeywordsCheckBox.setSelected(s.useKeyword());
    myParametersCheckBox.setSelected(s.useParam());
    myParamsTextField.setText(s.getParams());
  }

  protected void applyEditorTo(PyTestRunConfiguration s) throws ConfigurationException {
    AbstractPythonRunConfiguration.copyParams(myCommonOptionsForm, s);
    s.setTestToRun(myTestScriptTextField.getText().trim());
    s.setKeywords(myKeywordsTextField.getText().trim());
    s.setParams(myParamsTextField.getText().trim());
    s.useKeyword(myKeywordsCheckBox.isSelected());
    s.useParam(myParametersCheckBox.isSelected());
  }

  @NotNull
  protected JComponent createEditor() {
    return myRootPanel;
  }

  protected void disposeEditor() {
  }

  @Override
  public JComponent getAnchor() {
    return anchor;
  }

  @Override
  public void setAnchor(JComponent anchor) {
    this.anchor = anchor;
    myTargetLabel.setAnchor(anchor);
    myCommonOptionsForm.setAnchor(anchor);
  }

  @Override
  public boolean useParam() {
    return myParametersCheckBox.isSelected();
  }

  @Override
  public void useParam(boolean useParam) {
    myParametersCheckBox.setSelected(useParam);
  }

  @Override
  public boolean useKeyword() {
    return myKeywordsCheckBox.isSelected();
  }

  @Override
  public void useKeyword(boolean useKeyword) {
    myKeywordsCheckBox.setSelected(useKeyword);
  }
}<|MERGE_RESOLUTION|>--- conflicted
+++ resolved
@@ -15,26 +15,17 @@
 import org.jetbrains.annotations.NotNull;
 
 import javax.swing.*;
-import java.awt.event.ActionEvent;
-import java.awt.event.ActionListener;
 
 /**
  * @author yole
  */
-<<<<<<< HEAD
-public class PyTestConfigurationEditor extends SettingsEditor<PyTestRunConfiguration> implements ComponentWithAnchor, PyTestRunConfigurationParams {
-=======
 public class PyTestConfigurationEditor extends SettingsEditor<PyTestRunConfiguration> implements PanelWithAnchor {
->>>>>>> f16ec180
   private JPanel myMainPanel;
   private JPanel myCommonOptionsPlaceholder;
   private JTextField myKeywordsTextField;
   private TextFieldWithBrowseButton myTestScriptTextField;
   private JTextField myParamsTextField;
   private JBLabel myTargetLabel;
-  private JCheckBox myParametersCheckBox;
-  private JCheckBox myKeywordsCheckBox;
-  private JPanel myRootPanel;
   private final AbstractPyCommonOptionsForm myCommonOptionsForm;
   private final Project myProject;
   private JComponent anchor;
@@ -52,24 +43,6 @@
 
     myTargetLabel.setLabelFor(myTestScriptTextField);
 
-    myParametersCheckBox.addActionListener(new ActionListener() {
-      public void actionPerformed(final ActionEvent e) {
-        myParamsTextField.setEnabled(myParametersCheckBox.isSelected());
-      }
-    });
-
-    myKeywordsCheckBox.addActionListener(new ActionListener() {
-      public void actionPerformed(final ActionEvent e) {
-        myKeywordsTextField.setEnabled(myKeywordsCheckBox.isSelected());
-      }
-    });
-
-    myParametersCheckBox.setSelected(configuration.useParam());
-    myKeywordsCheckBox.setSelected(configuration.useKeyword());
-
-    myParamsTextField.setEnabled(configuration.useParam());
-    myKeywordsTextField.setEnabled(configuration.useKeyword());
-
     setAnchor(myCommonOptionsForm.getAnchor());
   }
 
@@ -77,8 +50,6 @@
     AbstractPythonRunConfiguration.copyParams(s, myCommonOptionsForm);
     myKeywordsTextField.setText(s.getKeywords());
     myTestScriptTextField.setText(s.getTestToRun());
-    myKeywordsCheckBox.setSelected(s.useKeyword());
-    myParametersCheckBox.setSelected(s.useParam());
     myParamsTextField.setText(s.getParams());
   }
 
@@ -87,13 +58,11 @@
     s.setTestToRun(myTestScriptTextField.getText().trim());
     s.setKeywords(myKeywordsTextField.getText().trim());
     s.setParams(myParamsTextField.getText().trim());
-    s.useKeyword(myKeywordsCheckBox.isSelected());
-    s.useParam(myParametersCheckBox.isSelected());
   }
 
   @NotNull
   protected JComponent createEditor() {
-    return myRootPanel;
+    return myMainPanel;
   }
 
   protected void disposeEditor() {
@@ -110,24 +79,4 @@
     myTargetLabel.setAnchor(anchor);
     myCommonOptionsForm.setAnchor(anchor);
   }
-
-  @Override
-  public boolean useParam() {
-    return myParametersCheckBox.isSelected();
-  }
-
-  @Override
-  public void useParam(boolean useParam) {
-    myParametersCheckBox.setSelected(useParam);
-  }
-
-  @Override
-  public boolean useKeyword() {
-    return myKeywordsCheckBox.isSelected();
-  }
-
-  @Override
-  public void useKeyword(boolean useKeyword) {
-    myKeywordsCheckBox.setSelected(useKeyword);
-  }
 }