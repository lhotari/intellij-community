/*
 * Copyright 2000-2009 JetBrains s.r.o.
 *
 *  Licensed under the Apache License, Version 2.0 (the "License");
 *  you may not use this file except in compliance with the License.
 *  You may obtain a copy of the License at
 *
 *  http://www.apache.org/licenses/LICENSE-2.0
 *
 *  Unless required by applicable law or agreed to in writing, software
 *  distributed under the License is distributed on an "AS IS" BASIS,
 *  WITHOUT WARRANTIES OR CONDITIONS OF ANY KIND, either express or implied.
 *  See the License for the specific language governing permissions and
 *  limitations under the License.
 */

package org.jetbrains.plugins.groovy.completion;


import com.intellij.codeInsight.lookup.LookupElement
import com.intellij.psi.PsiDocumentManager
import com.intellij.psi.PsiFile
import org.jetbrains.plugins.groovy.util.TestUtils

import org.jetbrains.plugins.groovy.GroovyFileType

/**
 * @author Maxim.Medvedev
 */
public class GroovyCompletionTest extends GroovyCompletionTestBase {
  @Override
  protected String getBasePath() {
    return TestUtils.getTestDataPath() + "groovy/completion/";
  }

  public void testFinishMethodWithLParen() throws Throwable {
    myFixture.testCompletionVariants(getTestName(false) + ".groovy", "getBar", "getClass", "getFoo");
    myFixture.type('(');
    myFixture.checkResultByFile(getTestName(false) + "_after.groovy");
  }

  public void testNamedParametersForApplication() throws Throwable {
    doVariantableTest("abx", "aby");
  }

  public void testNamedParametersForMethodCall() throws Throwable {
    doVariantableTest("abx", "aby");
  }

  public void testNamedParametersForNotMap() throws Throwable {
    doBasicTest();
  }

  public void testNamedParametersForConstructorCall() throws Throwable {
    doVariantableTest("hahaha", "hohoho");
  }

  public void testInstanceofHelpsDetermineType() throws Throwable {
    doBasicTest();
  }

  public void testNotInstanceofDoesntHelpDetermineType() throws Throwable {
    myFixture.testCompletion(getTestName(false) + ".groovy", getTestName(false) + ".groovy");
  }

  public void testNotInstanceofDoesntHelpDetermineType2() throws Throwable {
    myFixture.testCompletion(getTestName(false) + ".groovy", getTestName(false) + ".groovy");
  }

  public void testTypeParameterCompletion() throws Throwable {
    myFixture.testCompletionVariants(getTestName(false) + ".groovy", "put", "putAll");
  }

  public void testCatchClauseParameter() throws Throwable {
    myFixture.testCompletionVariants(getTestName(false) + ".groovy", "getStackTrace", "getStackTraceDepth", "getStackTraceElement");
  }

  public void testFieldSuggestedOnce1() throws Throwable {
    myFixture.testCompletion(getTestName(false) + ".groovy", getTestName(false) + ".groovy");
    assertNull(myFixture.getLookupElements());
  }

  public void testFieldSuggestedOnce2() throws Throwable {
    myFixture.testCompletion(getTestName(false) + ".groovy", getTestName(false) + ".groovy");
    assertNull(myFixture.getLookupElements());
  }

  public void testFieldSuggestedOnce3() throws Throwable {
    myFixture.testCompletion(getTestName(false) + ".groovy", getTestName(false) + ".groovy");
    assertNull(myFixture.getLookupElements());
  }

  public void testFieldSuggestedOnce4() throws Throwable {
    myFixture.testCompletion(getTestName(false) + ".groovy", getTestName(false) + ".groovy");
    assertNull(myFixture.getLookupElements());
  }

  public void testFieldSuggestedOnce5() throws Throwable {
    myFixture.testCompletion(getTestName(false) + ".groovy", getTestName(false) + ".groovy");
    assertNull(myFixture.getLookupElements());
  }

  public void testFieldSuggestedInMethodCall() throws Throwable {
    myFixture.testCompletion(getTestName(false) + ".groovy", getTestName(false) + "_after.groovy");
  }

  public void testMethodParameterNoSpace() throws Throwable {
    myFixture.testCompletion(getTestName(false) + ".groovy", getTestName(false) + "_after.groovy");
  }

  public void testGroovyDocParameter() throws Throwable {
    myFixture.testCompletionVariants(getTestName(false) + ".groovy", "xx", "xy");
  }

  public void testInnerClassExtendsImplementsCompletion() throws Throwable {
    myFixture.testCompletionVariants(getTestName(false) + ".groovy", "extends", "implements");
  }

  public void testInnerClassCompletion() throws Throwable {
    myFixture.testCompletionVariants(getTestName(false) + ".groovy", "Inner1", "Inner2");
  }

  public void testQualifiedThisCompletion() throws Throwable {
    myFixture.testCompletionVariants(getTestName(false) + ".groovy", "foo1", "foo2");
  }

  public void testQualifiedSuperCompletion() throws Throwable {
    myFixture.testCompletionVariants(getTestName(false) + ".groovy", "foo1", "foo2");
  }

  public void testThisKeywordCompletionAfterClassName1() throws Throwable {
    doBasicTest();
  }

  public void testThisKeywordCompletionAfterClassName2() throws Throwable {
    doBasicTest();
  }

  public void testCompletionInParameterListInClosableBlock() throws Throwable {
    doBasicTest();
  }

  public void testCompletionInParameterListInClosableBlock2() throws Throwable {
    myFixture.testCompletionVariants(getTestName(false) + ".groovy", "aDouble");
  }

  public void testStaticMemberFromInstanceContext() throws Throwable {
    myFixture.testCompletionVariants(getTestName(false) + ".groovy", "var1", "var2");
  }

  public void testInstanceMemberFromStaticContext() throws Throwable {
    myFixture.testCompletionVariants(getTestName(false) + ".groovy", "var3", "var4");
  }

  public void testTypeCompletionInVariableDeclaration1() throws Throwable {
    doBasicTest();
  }

  public void testTypeCompletionInVariableDeclaration2() throws Throwable {
    doBasicTest();
  }

  public void testTypeCompletionInParameter() throws Throwable {
    doBasicTest();
  }

  public void testGStringConcatenationCompletion() throws Throwable {
    myFixture.testCompletionVariants(getTestName(false) + ".groovy", "substring", "substring", "subSequence");
  }

  public void testPropertyWithSecondUpperLetter() throws Exception {
    myFixture.testCompletionVariants(getTestName(false) + ".groovy", "geteMail", "getePost");
  }

  public void testIntCompletionInPlusMethod() {doBasicTest();}
  public void testIntCompletionInGenericParameter() {doBasicTest();}

  public void testWhenSiblingIsStaticallyImported_Method() throws Exception {
    myFixture.addFileToProject "foo/Foo.groovy", """package foo
      class Foo {
        static def abcMethod() {}
        static def defMethod() {}
      }
    """

    myFixture.configureByText("a.groovy", """
      import static foo.Foo.abcMethod

      abcMethod()
      defM<caret>
    """)
    myFixture.completeBasic()
    myFixture.checkResult """
      import static foo.Foo.abcMethod
      import static foo.Foo.defMethod

      abcMethod()
      defMethod()<caret>
    """
  }

  public void testWhenSiblingIsStaticallyImported_Field() throws Exception {
    myFixture.addFileToProject "foo/Foo.groovy", """package foo
      class Foo {
        static def abcField = 4
        static def defField = 2
      }
    """

    myFixture.configureByText("a.groovy", """
      import static foo.Foo.abcField

      println abcField
      defF<caret>
    """)
    myFixture.completeBasic()
    myFixture.checkResult """
      import static foo.Foo.abcField
      import static foo.Foo.defField

      println abcField
      defField<caret>
    """
  }

  public void testCompletionNamedArgument1() {
    myFixture.configureByText(GroovyFileType.GROOVY_FILE_TYPE, """
class A {
 public int m(arg) { return arg.arg111 + arg.arg222 + arg.arg333; }
 { m(arg111: 1, arg<caret>: 2,   arg333: 3) }
}
""")
    myFixture.completeBasic()

    myFixture.checkResult """
class A {
 public int m(arg) { return arg.arg111 + arg.arg222 + arg.arg333; }
 { m(arg111: 1, arg222: <caret>2,   arg333: 3) }
}
"""
  }

  public void testCompletionNamedArgument2() {
    myFixture.configureByText(GroovyFileType.GROOVY_FILE_TYPE, """
class A {
 public int m(arg) { return arg.arg111 + arg.arg222 + arg.arg333; }
 { m arg111: 1, arg<caret>: 2,   arg333: 3 }
}
""")
    myFixture.completeBasic()

    myFixture.checkResult """
class A {
 public int m(arg) { return arg.arg111 + arg.arg222 + arg.arg333; }
 { m arg111: 1, arg222: <caret>2,   arg333: 3 }
}
"""
  }

  public void testCompletionNamedArgument3() {
    myFixture.configureByText(GroovyFileType.GROOVY_FILE_TYPE, """
class A {
 public int m(arg) { return arg.arg111 + arg.arg222 + arg.arg333; }
 { m arg1<caret> }
}
""")
    myFixture.completeBasic()

    myFixture.checkResult """
class A {
 public int m(arg) { return arg.arg111 + arg.arg222 + arg.arg333; }
 { m arg111: <caret> }
}
"""
  }

  public void testCompletionNamedArgument4() {
    myFixture.configureByText(GroovyFileType.GROOVY_FILE_TYPE, """
class A {
 public int m(arg) { return arg.arg111 + arg.arg222 + arg.arg333; }
 { m (arg1<caret> zzz) }
}
""")
    myFixture.completeBasic()

    myFixture.checkResult """
class A {
 public int m(arg) { return arg.arg111 + arg.arg222 + arg.arg333; }
 { m (arg111: <caret>, zzz) }
}
"""
  }

  public void testCompletionNamedArgument5() {
    myFixture.configureByText(GroovyFileType.GROOVY_FILE_TYPE, """
class A {
 public int m(arg) { return arg.arg111 + arg.arg222 + arg.arg333; }
 { m (arg1<caret>, {
      out << "asdasdas"
 } ) }
}
""")
    myFixture.completeBasic()

    myFixture.checkResult("""
class A {
 public int m(arg) { return arg.arg111 + arg.arg222 + arg.arg333; }
 { m (arg111: <caret>, {
      out << "asdasdas"
 } ) }
}
""")
  }

  public void testSpreadOperator() {
    doVariantableTest("foo1", "foo2")
  }

  public void testGrvy945() {
    def file = myFixture.configureByText(GroovyFileType.GROOVY_FILE_TYPE, """class MyCategory {
  static def plus(MyCategory t, MyCat<caret>) {
  }
}""")
    LookupElement[] lookupElements = myFixture.completeBasic()
    assertNull(lookupElements)

    assertEquals """class MyCategory {
  static def plus(MyCategory t, MyCategory) {
  }
}""", file.text
  }

  void configure(String text) {
    myFixture.configureByText("a.groovy", text)
  }

  public void testGenericsAfterNew() {
    configure "List<String> l = new ArrLi<caret>"
    myFixture.completeBasic()
    myFixture.type '\n'
    myFixture.checkResult "List<String> l = new ArrayList<String>(<caret>)"
  }

  public void testAfterNewWithInner() {
    myFixture.addClass """class Zzoo {
        static class Impl {}
      }"""
    configure "Zzoo l = new Zz<caret>"
    myFixture.completeBasic()
    myFixture.checkResult "Zzoo l = new Zzoo<caret>"
  }

  public void testNothingAfterIntegerLiteral() {
    configure "2f<caret>"
    assertEmpty myFixture.completeBasic()
  }

  public void testPackagedContainingClassNameAfterStatic() {
    myFixture.configureFromExistingVirtualFile(myFixture.addFileToProject("foo/cls.groovy", """
    package foo
    class Zzzzzzz {
      static Zzz<caret>
    }
    """).virtualFile)
    myFixture.completeBasic()
    assert myFixture.editor.document.text.contains("static Zzzzzzz")
  }

  public void testEatingThisReference() {
    configure "def x = []; x.<caret> this"
    myFixture.completeBasic()
    myFixture.type 'ad\t'
    myFixture.checkResult "def x = []; x.add(<caret>) this"
  }

<<<<<<< HEAD
  public void testDontAddStaticImportSecondTime() {
    configure """import static java.lang.String.format
form<caret>"""

    myFixture.completeBasic()
    myFixture.checkResult """import static java.lang.String.format
format<caret>"""
  }
=======
  public void testImportAsterisk() {
    myFixture.configureByText "a.groovy", "import java.lang.<caret>"
    myFixture.completeBasic()
    myFixture.type '*\n'
    myFixture.checkResult "import java.lang.*<caret>"
  }

  public void testNoDotsInImport() {
    myFixture.configureByText "a.groovy", "import java.<caret>"
    myFixture.completeBasic()
    myFixture.type 'lan\n'
    myFixture.checkResult "import java.lang<caret>"
  }

>>>>>>> 247ab3f1
}<|MERGE_RESOLUTION|>--- conflicted
+++ resolved
@@ -373,7 +373,6 @@
     myFixture.checkResult "def x = []; x.add(<caret>) this"
   }
 
-<<<<<<< HEAD
   public void testDontAddStaticImportSecondTime() {
     configure """import static java.lang.String.format
 form<caret>"""
@@ -382,7 +381,7 @@
     myFixture.checkResult """import static java.lang.String.format
 format<caret>"""
   }
-=======
+  
   public void testImportAsterisk() {
     myFixture.configureByText "a.groovy", "import java.lang.<caret>"
     myFixture.completeBasic()
@@ -396,6 +395,5 @@
     myFixture.type 'lan\n'
     myFixture.checkResult "import java.lang<caret>"
   }
-
->>>>>>> 247ab3f1
+  
 }